/*
 * This file is part of the Camera Streaming Daemon
 *
 * Copyright (C) 2017  Intel Corporation. All rights reserved.
 *
 * Licensed under the Apache License, Version 2.0 (the "License");
 * you may not use this file except in compliance with the License.
 * You may obtain a copy of the License at
 *
 *     http://www.apache.org/licenses/LICENSE-2.0
 *
 * Unless required by applicable law or agreed to in writing, software
 * distributed under the License is distributed on an "AS IS" BASIS,
 * WITHOUT WARRANTIES OR CONDITIONS OF ANY KIND, either express or implied.
 * See the License for the specific language governing permissions and
 * limitations under the License.
 */
#pragma once

#include <map>
#include <mavlink.h>
#include <memory>
#include <vector>

#include "CameraComponent.h"
#include "conf_file.h"
#include "rtsp_server.h"
#include "socket.h"
#include "stream.h"

typedef struct image_callback {
    int comp_id;             /* Component ID */
    struct sockaddr_in addr; /* Requester address */
} image_callback_t;

class MavlinkServer {
public:
    MavlinkServer(ConfFile &conf, std::vector<std::unique_ptr<Stream>> &streams, RTSPServer &rtsp);
    ~MavlinkServer();
    void start();
    void stop();
    int addCameraComponent(CameraComponent *camComp);
    void removeCameraComponent(CameraComponent *camComp);
    CameraComponent *getCameraComponent(int compID);

private:
    const std::vector<std::unique_ptr<Stream>> &_streams;
    bool _is_running;
    unsigned int _timeout_handler;
    UDPSocket _udp;
    struct sockaddr_in _broadcast_addr = {};
    int _system_id;
    int _comp_id;
    char *_rtsp_server_addr;
    RTSPServer &_rtsp;
    std::map<int, CameraComponent *> compIdToObj;

    void _message_received(const struct sockaddr_in &sockaddr, const struct buffer &buf);
    void _handle_mavlink_message(const struct sockaddr_in &addr, mavlink_message_t *msg);
    void _handle_request_camera_information(const struct sockaddr_in &addr,
                                            mavlink_command_long_t &cmd);
    void _handle_request_camera_settings(const struct sockaddr_in &addr,
                                         mavlink_command_long_t &cmd);
    void _handle_request_storage_information(const struct sockaddr_in &addr,
                                             mavlink_command_long_t &cmd);
    void _handle_set_camera_mode(const struct sockaddr_in &addr,
                                                        mavlink_command_long_t &cmd);
    void _handle_image_start_capture(const struct sockaddr_in &addr, mavlink_command_long_t &cmd);
    void _handle_image_stop_capture(const struct sockaddr_in &addr, mavlink_command_long_t &cmd);
    void _image_captured_cb(image_callback_t cb_data, int result, int seq_num);
    void _handle_request_camera_capture_status(const struct sockaddr_in &addr,
                                               mavlink_command_long_t &cmd);
    void _handle_camera_video_stream_request(const struct sockaddr_in &addr, int command,
                                             unsigned int camera_id, unsigned int action);
    void _handle_camera_set_video_stream_settings(const struct sockaddr_in &addr,
                                                  mavlink_message_t *msg);
    void _handle_param_ext_request_read(const struct sockaddr_in &addr, mavlink_message_t *msg);
    void _handle_param_ext_request_list(const struct sockaddr_in &addr, mavlink_message_t *msg);
    void _handle_param_ext_set(const struct sockaddr_in &addr, mavlink_message_t *msg);
<<<<<<< HEAD
    void _handle_reset_camera_settings(const struct sockaddr_in &addr, mavlink_command_long_t &cmd);
=======
    void _handle_heartbeat(const struct sockaddr_in &addr, mavlink_message_t *msg);
>>>>>>> 303d8018
    bool _send_mavlink_message(const struct sockaddr_in *addr, mavlink_message_t &msg);
    void _send_ack(const struct sockaddr_in &addr, int cmd, int comp_id, bool success);
    const Stream::FrameSize *_find_best_frame_size(Stream &s, uint32_t w, uint32_t v);
    friend bool _heartbeat_cb(void *data);
};<|MERGE_RESOLUTION|>--- conflicted
+++ resolved
@@ -77,11 +77,8 @@
     void _handle_param_ext_request_read(const struct sockaddr_in &addr, mavlink_message_t *msg);
     void _handle_param_ext_request_list(const struct sockaddr_in &addr, mavlink_message_t *msg);
     void _handle_param_ext_set(const struct sockaddr_in &addr, mavlink_message_t *msg);
-<<<<<<< HEAD
     void _handle_reset_camera_settings(const struct sockaddr_in &addr, mavlink_command_long_t &cmd);
-=======
     void _handle_heartbeat(const struct sockaddr_in &addr, mavlink_message_t *msg);
->>>>>>> 303d8018
     bool _send_mavlink_message(const struct sockaddr_in *addr, mavlink_message_t &msg);
     void _send_ack(const struct sockaddr_in &addr, int cmd, int comp_id, bool success);
     const Stream::FrameSize *_find_best_frame_size(Stream &s, uint32_t w, uint32_t v);
